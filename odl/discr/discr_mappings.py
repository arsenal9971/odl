--- conflicted
+++ resolved
@@ -28,7 +28,7 @@
 # External imports
 from abc import ABCMeta
 import numpy as np
-from scipy.interpolate import interpnd, RegularGridInterpolator
+from scipy.interpolate import interpnd
 from scipy.interpolate.interpnd import _ndim_coords_from_arrays
 
 # ODL imports
@@ -274,11 +274,7 @@
         fspace : :class:`~odl.FunctionSpace`
             The undiscretized (abstract) space of functions to be
             discretized. Its field must be the same as that of data
-<<<<<<< HEAD
-            space. Its ``domain`` must be an
-=======
             space. Its :attr:`~odl.Operator.domain` must be an
->>>>>>> d0cb8b61
             :class:`~odl.IntervalProd`.
         grid :  :class:`~odl.TensorGrid`
             The grid on which to evaluate. Must be contained in
@@ -363,8 +359,9 @@
         >>> from odl import FunctionSet
         >>> space = FunctionSet(rect, strings)
 
-        The grid is defined by uniform sampling (:attr:`~odl.TensorGrid.as_midp`
-        indicates that the points will be cell midpoints instead of corners).
+        The grid is defined by uniform sampling
+        (:attr:`~odl.TensorGrid.as_midp` indicates that the points will
+        be cell midpoints instead of corners).
 
         >>> from odl import uniform_sampling, Ntuples
         >>> grid = uniform_sampling(rect, [4, 2], as_midp=True)
@@ -417,7 +414,7 @@
 class NearestInterpolation(RawNearestInterpolation,
                            FunctionSetMapping):
 
-    """Nearest neighbor interpolation as a linear :class:`~odl.Operator`."""
+    """Nearest neighbor interpolation as a linear operator."""
 
     def __init__(self, ip_fspace, grid, dspace, order='C'):
         """Initialize a new :class:`NearestInterpolation` instance.
@@ -427,11 +424,7 @@
         fspace : :class:`~odl.FunctionSpace`
             The undiscretized (abstract) space of functions to be
             discretized. Its field must be the same as that of data
-<<<<<<< HEAD
-            space. Its ``domain`` must be an
-=======
             space. Its :attr:`~odl.Operator.domain` must be an
->>>>>>> d0cb8b61
             :class:`~odl.IntervalProd`.
         grid :  :class:`~odl.TensorGrid`
             The grid on which to evaluate. Must be contained in
@@ -455,14 +448,9 @@
         >>> rect = Rectangle([0, 0], [1, 1])
         >>> space = FunctionSpace(rect, field=ComplexNumbers())
 
-<<<<<<< HEAD
-        The grid is defined by uniform sampling (:attr:`~odl.TensorGrid.as_midp`
-        indicates that the points will be cell midpoints instead of corners).
-=======
         The grid is defined by uniform sampling
         (:attr:`~odl.TensorGrid.as_midp` indicates that the points will
         be cell midpoints instead of corners).
->>>>>>> d0cb8b61
 
         >>> from odl import uniform_sampling, Cn
         >>> grid = uniform_sampling(rect, [4, 2], as_midp=True)
@@ -491,7 +479,7 @@
 
 class LinearInterpolation(FunctionSetMapping):
     # TODO: this needs to be tested properly
-    """Linear interpolation interpolation as a linear :class:`~odl.Operator`."""
+    """Linear interpolation interpolation as a linear operator."""
 
     def __init__(self, ip_fspace, grid, dspace, order='C'):
         """Initialize a new :class:`LinearInterpolation` instance.
@@ -501,11 +489,7 @@
         fspace : :class:`~odl.FunctionSpace`
             The undiscretized (abstract) space of functions to be
             discretized. Its field must be the same as that of data
-<<<<<<< HEAD
-            space. Its ``domain`` must be an
-=======
             space. Its :attr:`~odl.Operator.domain` must be an
->>>>>>> d0cb8b61
             :class:`~odl.IntervalProd`.
         grid :  :class:`~odl.TensorGrid`
             The grid on which to evaluate. Must be contained in
