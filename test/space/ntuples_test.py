# Copyright 2014, 2015 The ODL development group
#
# This file is part of ODL.
#
# ODL is free software: you can redistribute it and/or modify
# it under the terms of the GNU General Public License as published by
# the Free Software Foundation, either version 3 of the License, or
# (at your option) any later version.
#
# ODL is distributed in the hope that it will be useful,
# but WITHOUT ANY WARRANTY; without even the implied warranty of
# MERCHANTABILITY or FITNESS FOR A PARTICULAR PURPOSE.  See the
# GNU General Public License for more details.
#
# You should have received a copy of the GNU General Public License
# along with ODL.  If not, see <http://www.gnu.org/licenses/>.


# Imports for common Python 2/3 codebase
from __future__ import print_function, division, absolute_import
from future import standard_library
standard_library.install_aliases()
from builtins import range

# External module imports
from math import ceil
import numpy as np
import pytest
import scipy as sp

# ODL imports
from odl import Ntuples, Fn, FnVector, Rn, Cn
from odl.operator.operator import Operator
from odl.space.ntuples import (
    FnConstWeighting, FnVectorWeighting, FnMatrixWeighting, FnNoWeighting,
    FnCustomInnerProduct, FnCustomNorm, FnCustomDist,
    weighted_inner, weighted_norm, weighted_dist,
    MatVecOperator)
from odl.util.testutils import almost_equal, all_almost_equal, all_equal

# TODO: add tests for:
# * inner, norm, dist as free functions
# * Vector weighting
# * Custom inner/norm/dist


# Helpers to generate data

def _array(fn):
    # Generate numpy vectors, real or complex or int
    if np.issubdtype(fn.dtype, np.floating):
        return np.random.rand(fn.size).astype(fn.dtype)
    elif np.issubdtype(fn.dtype, np.integer):
        return np.random.randint(0, 10, fn.size).astype(fn.dtype)
    elif np.issubdtype(fn.dtype, np.complexfloating):
        return (np.random.rand(fn.size) +
                1j * np.random.rand(fn.size)).astype(fn.dtype)
    else:
        raise TypeError('unable to handle data type {!r}'.format(fn.dtype))


def _element(fn):
    return fn.element(_array(fn))


def _vectors(fn, n=1):
    """Create a list of arrays and vectors in `fn`.

    First arrays, then vectors.
    """
    arrs = [_array(fn) for _ in range(n)]

    # Make Fn vectors
    vecs = [fn.element(arr) for arr in arrs]
    return arrs + vecs


def _pos_array(fn):
    """Create an array with positive real entries as weight in `fn`."""
    return np.abs(_array(fn)) + 0.1


def _sparse_matrix(fn):
    """Create a sparse positive definite Hermitian matrix for `fn`."""
<<<<<<< HEAD
    nnz = np.random.randint(0, int(ceil(fn.size)))
=======
    nnz = np.random.randint(0, int(ceil(fn.size / 2)))
>>>>>>> ed2ae217
    coo_r = np.random.randint(0, fn.size, size=nnz)
    coo_c = np.random.randint(0, fn.size, size=nnz)

    if np.issubdtype(fn.dtype, np.floating):
        values = np.random.rand(nnz).astype(fn.dtype)
    elif np.issubdtype(fn.dtype, np.integer):
        values = np.random.randint(0, 10, nnz).astype(fn.dtype)
    elif np.issubdtype(fn.dtype, np.complexfloating):
        values = (np.random.rand(nnz) +
                  1j * np.random.rand(nnz)).astype(fn.dtype)
    else:
        raise TypeError('unable to handle data type {!r}'.format(fn.dtype))

    mat = sp.sparse.coo_matrix((values, (coo_r, coo_c)),
                               shape=(fn.size, fn.size),
                               dtype=fn.dtype)
    # Make symmetric and positive definite
    return mat + mat.conj().T + fn.size * sp.sparse.eye(fn.size,
                                                        dtype=fn.dtype)


def _dense_matrix(fn):
    """Create a dense positive definite Hermitian matrix for `fn`."""
    mat = np.asarray(np.random.rand(fn.size, fn.size), dtype=fn.dtype)
    # Make symmetric and positive definite
    return mat + mat.conj().T + fn.size * np.eye(fn.size, dtype=fn.dtype)


# Pytest fixtures

# Simply modify spc_params to modify the fixture
spc_params = [Rn(10, np.float64), Rn(10, np.float32),
              Cn(10, np.complex128), Cn(10, np.complex64),
              Rn(100)]
spc_ids = [' {!r} '.format(spc) for spc in spc_params]
spc_fixture = pytest.fixture(scope="module", ids=spc_ids, params=spc_params)


@spc_fixture
def fn(request):
    return request.param


# Simply modify exp_params to modify the fixture
exp_params = [2.0, 1.0, float('inf'), 0.5, 1.5]
exp_ids = [' p = {} '.format(p) for p in exp_params]
exp_fixture = pytest.fixture(scope="module", ids=exp_ids, params=exp_params)


@exp_fixture
def exponent(request):
    return request.param


# ---- Ntuples, Rn and Cn ---- #


def test_init():
    # Test run
    Ntuples(3, int)
    Ntuples(3, float)
    Ntuples(3, complex)
    Ntuples(3, 'S1')

    # Fn
    Fn(3, int)
    Fn(3, float)
    Fn(3, complex)

    # Fn only works on scalars
    with pytest.raises(TypeError):
        Fn(3, 'S1')

    # Rn
    Rn(3, float)

    # Rn only works on reals
    with pytest.raises(TypeError):
        Rn(3, complex)
    with pytest.raises(TypeError):
        Rn(3, 'S1')
    with pytest.raises(TypeError):
        Rn(3, int)

    # Cn
    Cn(3, complex)

    # Cn only works on reals
    with pytest.raises(TypeError):
        Cn(3, float)
    with pytest.raises(TypeError):
        Cn(3, 'S1')

    # Backported int from future fails (not recognized by numpy.dtype())
    # (Python 2 only)
    from builtins import int as future_int
    import sys
    if sys.version_info.major != 3:
        with pytest.raises(TypeError):
            Fn(3, future_int)

    # Init with weights or custom space functions
    const = 1.5
    weight_vec = _pos_array(Rn(3, float))
    weight_mat = _dense_matrix(Rn(3, float))

    Rn(3, weight=const)
    Rn(3, weight=weight_vec)
    Rn(3, weight=weight_mat)

    # Different exponents
    exponents = [0.5, 1.0, 2.0, 5.0, float('inf')]
    for exponent in exponents:
        Cn(3, exponent=exponent)


def test_init_space_funcs(exponent):
    const = 1.5
    weight_vec = _pos_array(Rn(3, float))
    weight_mat = _dense_matrix(Rn(3, float))

    spaces = [Fn(3, complex, exponent=exponent, weight=const),
              Fn(3, complex, exponent=exponent, weight=weight_vec),
              Fn(3, complex, exponent=exponent, weight=weight_mat)]
    weightings = [FnConstWeighting(const, exponent=exponent),
                  FnVectorWeighting(weight_vec, exponent=exponent),
                  FnMatrixWeighting(weight_mat, exponent=exponent)]

    for spc, weight in zip(spaces, weightings):
        assert spc._space_funcs == weight


def test_vector_class_init(fn):
    # Test that code runs
    arr = _array(fn)

    FnVector(fn, arr)

    # Space has to be an actual space
    for non_space in [1, complex, np.array([1, 2])]:
        with pytest.raises(TypeError):
            FnVector(non_space, arr)

    # Data has to be a numpy array
    with pytest.raises(TypeError):
        FnVector(fn, list(arr))

    # Data has to be a numpy array or correct dtype
    with pytest.raises(TypeError):
        FnVector(fn, arr.astype(int))


def _test_lincomb(fn, a, b):
    # Validate lincomb against the result on host with randomized
    # data and given a,b, contiguous and non-contiguous

    # Unaliased arguments
    xarr, yarr, zarr, x, y, z = _vectors(fn, 3)
    xparr, yparr, zparr = xarr[::2], yarr[::2], zarr[::2]
    xp, yp, zp = x[::2], y[::2], z[::2]
    fnp = type(fn)(fn.size / 2, fn.dtype)

    zarr[:] = a * xarr + b * yarr
    zparr[:] = a * xparr + b * yparr
    fn.lincomb(a, x, b, y, out=z)
    fnp.lincomb(a, xp, b, yp, out=zp)
    assert all_almost_equal([x, y, z], [xarr, yarr, zarr])
    assert all_almost_equal([xp, yp, zp], [xparr, yparr, zparr])

    # First argument aliased with output
    xarr, yarr, zarr, x, y, z = _vectors(fn, 3)
    xparr, yparr, zparr = xarr[::2], yarr[::2], zarr[::2]
    xp, yp, zp = x[::2], y[::2], z[::2]
    fnp = type(fn)(fn.size / 2, fn.dtype)

    zarr[:] = a * zarr + b * yarr
    zparr[:] = a * zparr + b * yparr
    fn.lincomb(a, z, b, y, out=z)
    fnp.lincomb(a, zp, b, yp, out=zp)
    assert all_almost_equal([x, y, z], [xarr, yarr, zarr])
    assert all_almost_equal([xp, yp, zp], [xparr, yparr, zparr])

    # Second argument aliased with output
    xarr, yarr, zarr, x, y, z = _vectors(fn, 3)
    xparr, yparr, zparr = xarr[::2], yarr[::2], zarr[::2]
    xp, yp, zp = x[::2], y[::2], z[::2]
    fnp = type(fn)(fn.size / 2, fn.dtype)

    zarr[:] = a * xarr + b * zarr
    zparr[:] = a * xparr + b * zparr
    fn.lincomb(a, x, b, z, out=z)
    fnp.lincomb(a, xp, b, zp, out=zp)
    assert all_almost_equal([x, y, z], [xarr, yarr, zarr])
    assert all_almost_equal([xp, yp, zp], [xparr, yparr, zparr])

    # Both arguments aliased with each other
    xarr, yarr, zarr, x, y, z = _vectors(fn, 3)
    xparr, yparr, zparr = xarr[::2], yarr[::2], zarr[::2]
    xp, yp, zp = x[::2], y[::2], z[::2]
    fnp = type(fn)(fn.size / 2, fn.dtype)

    zarr[:] = a * xarr + b * xarr
    zparr[:] = a * xparr + b * xparr
    fn.lincomb(a, x, b, x, out=z)
    fnp.lincomb(a, xp, b, xp, out=zp)
    assert all_almost_equal([x, y, z], [xarr, yarr, zarr])
    assert all_almost_equal([xp, yp, zp], [xparr, yparr, zparr])

    # All aliased
    xarr, yarr, zarr, x, y, z = _vectors(fn, 3)
    xparr, yparr, zparr = xarr[::2], yarr[::2], zarr[::2]
    xp, yp, zp = x[::2], y[::2], z[::2]
    fnp = type(fn)(fn.size / 2, fn.dtype)

    zarr[:] = a * zarr + b * zarr
    zparr[:] = a * zparr + b * zparr
    fn.lincomb(a, z, b, z, out=z)
    fnp.lincomb(a, zp, b, zp, out=zp)
    assert all_almost_equal([x, y, z], [xarr, yarr, zarr])
    assert all_almost_equal([xp, yp, zp], [xparr, yparr, zparr])


def test_lincomb(fn):
    scalar_values = [0, 1, -1, 3.41]
    for a in scalar_values:
        for b in scalar_values:
            _test_lincomb(fn, a, b)


def test_multiply(fn):
    # space method
    x_arr, y_arr, out_arr, x, y, out = _vectors(fn, 3)
    out_arr = x_arr * y_arr

    fn.multiply(x, y, out)
    assert all_almost_equal([x_arr, y_arr, out_arr], [x, y, out])

    # member method
    x_arr, y_arr, out_arr, x, y, out = _vectors(fn, 3)
    out_arr = x_arr * y_arr

    out.multiply(x, y)
    assert all_almost_equal([x_arr, y_arr, out_arr], [x, y, out])


def _test_unary_operator(fn, function):
    # Verify that the statement y=function(x) gives equivalent results
    # to NumPy
    x_arr, x = _vectors(fn)

    y_arr = function(x_arr)
    y = function(x)

    assert all_almost_equal([x, y], [x_arr, y_arr])


def _test_binary_operator(fn, function):
    # Verify that the statement z=function(x,y) gives equivalent results
    # to NumPy
    x_arr, y_arr, x, y = _vectors(fn, 2)

    z_arr = function(x_arr, y_arr)
    z = function(x, y)

    assert all_almost_equal([x, y, z], [x_arr, y_arr, z_arr])


def test_operators(fn):
    # Test of all operator overloads against the corresponding NumPy
    # implementation

    # Unary operators
    _test_unary_operator(fn, lambda x: +x)
    _test_unary_operator(fn, lambda x: -x)

    # Scalar multiplication
    for scalar in [-31.2, -1, 0, 1, 2.13]:
        def imul(x):
            x *= scalar
        _test_unary_operator(fn, imul)
        _test_unary_operator(fn, lambda x: x * scalar)

    # Scalar division
    for scalar in [-31.2, -1, 1, 2.13]:
        def idiv(x):
            x /= scalar
        _test_unary_operator(fn, idiv)
        _test_unary_operator(fn, lambda x: x / scalar)

    # Incremental operations
    def iadd(x, y):
        x += y

    def isub(x, y):
        x -= y

    def imul(x, y):
        x *= y

    def idiv(x, y):
        x /= y

    _test_binary_operator(fn, iadd)
    _test_binary_operator(fn, isub)
    _test_binary_operator(fn, imul)
    _test_binary_operator(fn, idiv)

    # Incremental operators with aliased inputs
    def iadd_aliased(x):
        x += x

    def isub_aliased(x):
        x -= x

    def imul_aliased(x):
        x *= x

    def idiv_aliased(x):
        x /= x

    _test_unary_operator(fn, iadd_aliased)
    _test_unary_operator(fn, isub_aliased)
    _test_unary_operator(fn, imul_aliased)
    _test_unary_operator(fn, idiv_aliased)

    # Binary operators
    _test_binary_operator(fn, lambda x, y: x + y)
    _test_binary_operator(fn, lambda x, y: x - y)
    _test_binary_operator(fn, lambda x, y: x * y)
    _test_binary_operator(fn, lambda x, y: x / y)

    # Binary with aliased inputs
    _test_unary_operator(fn, lambda x: x + x)
    _test_unary_operator(fn, lambda x: x - x)
    _test_unary_operator(fn, lambda x: x * x)
    _test_unary_operator(fn, lambda x: x / x)


def test_inner(fn):
    xd = _element(fn)
    yd = _element(fn)

    correct_inner = np.vdot(yd, xd)
    assert almost_equal(fn.inner(xd, yd), correct_inner)
    assert almost_equal(xd.inner(yd), correct_inner)


def test_norm(fn):
    xarr, x = _vectors(fn)

    correct_norm = np.linalg.norm(xarr)

    assert almost_equal(fn.norm(x), correct_norm)
    assert almost_equal(x.norm(), correct_norm)


def test_pnorm(exponent):
    for fn in (Rn(3, exponent=exponent), Cn(3, exponent=exponent)):
        xarr, x = _vectors(fn)
        correct_norm = np.linalg.norm(xarr, ord=exponent)

        assert almost_equal(fn.norm(x), correct_norm)
        assert almost_equal(x.norm(), correct_norm)


def test_dist(fn):
    xarr, yarr, x, y = _vectors(fn, n=2)

    correct_dist = np.linalg.norm(xarr - yarr)

    assert almost_equal(fn.dist(x, y), correct_dist)
    assert almost_equal(x.dist(y), correct_dist)


def test_pdist(exponent):
    for fn in (Rn(3, exponent=exponent), Cn(3, exponent=exponent)):
        xarr, yarr, x, y = _vectors(fn, n=2)

        correct_dist = np.linalg.norm(xarr - yarr, ord=exponent)

        assert almost_equal(fn.dist(x, y), correct_dist)
        assert almost_equal(x.dist(y), correct_dist)


def test_setitem(fn):
    x = _element(fn)

    for index in [0, 1, 2, -1, -2, -3]:
        x[index] = index
        assert almost_equal(x[index], index)


def test_setitem_index_error(fn):
    x = _element(fn)

    with pytest.raises(IndexError):
        x[-fn.size - 1] = 0

    with pytest.raises(IndexError):
        x[fn.size] = 0


def _test_getslice(slice):
    # Validate get against python list behaviour
    r6 = Rn(6)
    y = [0, 1, 2, 3, 4, 5]
    x = r6.element(y)

    assert all_equal(x[slice].data, y[slice])


def test_getslice():
    # Tests getting all combinations of slices
    steps = [None, -2, -1, 1, 2]
    starts = [None, -1, -3, 0, 2, 5]
    ends = [None, -1, -3, 0, 2, 5]

    for start in starts:
        for end in ends:
            for step in steps:
                _test_getslice(slice(start, end, step))


def _test_setslice(slice):
    # Validate set against python list behaviour
    r6 = Rn(6)
    z = [7, 8, 9, 10, 11, 10]
    y = [0, 1, 2, 3, 4, 5]
    x = r6.element(y)

    x[slice] = z[slice]
    y[slice] = z[slice]
    assert all_equal(x, y)


def test_setslice():
    # Tests a range of combination of slices
    steps = [None, -2, -1, 1, 2]
    starts = [None, -1, -3, 0, 2, 5, 10]
    ends = [None, -1, -3, 0, 2, 5, 10]

    for start in starts:
        for end in ends:
            for step in steps:
                _test_setslice(slice(start, end, step))


def test_transpose(fn):
    x = _element(fn)
    y = _element(fn)

    # Assert linear operator
    assert isinstance(x.T, Operator)
    assert x.T.is_linear

    # Check result
    assert almost_equal(x.T(y), y.inner(x))
    assert all_equal(x.T.adjoint(1.0), x)

    # x.T.T returns self
    assert x.T.T == x


def test_setslice_index_error(fn):
    xd = fn.element()
    n = fn.size

    # Bad slice
    with pytest.raises(ValueError):
        xd[n:n + 3] = [1, 2, 3]

    # Bad size of rhs
    with pytest.raises(ValueError):
        xd[:] = []

    with pytest.raises(ValueError):
        xd[:] = np.zeros(n - 1)

    with pytest.raises(ValueError):
        xd[:] = np.zeros(n + 1)


def test_multiply_by_scalar(fn):
    # Verify that multiplying with numpy scalars does not change the type
    # of the array
    x = fn.zero()
    assert x * 1.0 in fn
    assert x * np.float32(1.0) in fn
    assert 1.0 * x in fn
    assert np.float32(1.0) * x in fn


def test_copy(fn):
    import copy

    x = _element(fn)

    y = copy.copy(x)

    assert x == y
    assert y is not x

    z = copy.deepcopy(x)

    assert x == z
    assert z is not x


# Vector property tests

def test_space(fn):
    x = fn.element()
    assert x.space is fn


def test_ndim(fn):
    x = fn.element()
    assert x.ndim == 1


def test_dtype(fn):
    x = fn.element()
    assert x.dtype == fn.dtype


def test_size(fn):
    x = fn.element()
    assert x.size == fn.size


def test_shape(fn):
    x = fn.element()
    assert x.shape == (x.size,)


def test_itemsize(fn):
    x = fn.element()
    assert x.itemsize == fn.dtype.itemsize


def test_nbytes(fn):
    x = fn.element()
    assert x.nbytes == x.itemsize * x.size


# Numpy Array tests

def test_array_method(fn):
    # Verify that the __array__ method works
    x = fn.zero()

    arr = x.__array__()

    assert isinstance(arr, np.ndarray)
    assert all_equal(arr, np.zeros(x.size))


def test_array_wrap_method(fn):
    # Verify that the __array_wrap__ method works. This enables numpy ufuncs
    # on vectors
    x_h, x = _vectors(fn)
    y_h = np.sin(x_h)
    y = np.sin(x)

    assert all_equal(y, y_h)
    assert y in fn


def test_conj(fn):
    xarr, x = _vectors(fn)
    xconj = x.conj()
    assert all_equal(xconj, xarr.conj())
    y = x.copy()
    xconj = x.conj(out=y)
    assert xconj is y
    assert all_equal(y, xarr.conj())


# ---- MatVecOperator ---- #


def test_matvec_init(fn):
    # Square matrices, sparse and dense
    sparse_mat = _sparse_matrix(fn)
    dense_mat = _dense_matrix(fn)

    MatVecOperator(sparse_mat, fn, fn)
    MatVecOperator(dense_mat, fn, fn)

    # Test defaults
    op_float = MatVecOperator([[1.0, 2],
                               [-1, 0.5]])

    assert isinstance(op_float.domain, Rn)
    assert isinstance(op_float.range, Rn)

    op_complex = MatVecOperator([[1.0, 2 + 1j],
                                 [-1 - 1j, 0.5]])

    assert isinstance(op_complex.domain, Cn)
    assert isinstance(op_complex.range, Cn)

    op_int = MatVecOperator([[1, 2],
                             [-1, 0]])

    assert isinstance(op_int.domain, Fn)
    assert isinstance(op_int.range, Fn)

    # Rectangular
    rect_mat = 2 * np.eye(2, 3)
    r2 = Rn(2)
    r3 = Rn(3)

    MatVecOperator(rect_mat, r3, r2)

    with pytest.raises(ValueError):
        MatVecOperator(rect_mat, r2, r2)

    with pytest.raises(ValueError):
        MatVecOperator(rect_mat, r3, r3)

    with pytest.raises(ValueError):
        MatVecOperator(rect_mat, r2, r3)

    # Rn to Cn okay
    MatVecOperator(rect_mat, r3, Cn(2))

    # Cn to Rn not okay (no safe cast)
    with pytest.raises(TypeError):
        MatVecOperator(rect_mat, Cn(3), r2)

    # Complex matrix between real spaces not okay
    rect_complex_mat = rect_mat + 1j
    with pytest.raises(TypeError):
        MatVecOperator(rect_complex_mat, r3, r2)

    # Init with array-like structure (including numpy.matrix)
    MatVecOperator(rect_mat.tolist(), r3, r2)
    MatVecOperator(np.asmatrix(rect_mat), r3, r2)


def test_matvec_simple_properties():
    # Matrix - always ndarray in for dense input, scipy.sparse.spmatrix else
    rect_mat = 2 * np.eye(2, 3)
    r2 = Rn(2)
    r3 = Rn(3)

    op = MatVecOperator(rect_mat, r3, r2)
    assert isinstance(op.matrix, np.ndarray)

    op = MatVecOperator(np.asmatrix(rect_mat), r3, r2)
    assert isinstance(op.matrix, np.ndarray)

    op = MatVecOperator(rect_mat.tolist(), r3, r2)
    assert isinstance(op.matrix, np.ndarray)
    assert not op.matrix_issparse

    sparse_mat = _sparse_matrix(Rn(5))
    op = MatVecOperator(sparse_mat, Rn(5), Rn(5))
    assert isinstance(op.matrix, sp.sparse.spmatrix)
    assert op.matrix_issparse


def test_matvec_adjoint(fn):
    # Square cases
    sparse_mat = _sparse_matrix(fn)
    dense_mat = _dense_matrix(fn)

    op_sparse = MatVecOperator(sparse_mat, fn, fn)
    op_dense = MatVecOperator(dense_mat, fn, fn)

    # Just test if it runs, nothing interesting to test here
    op_sparse.adjoint
    op_dense.adjoint

    # Rectangular case
    rect_mat = 2 * np.eye(2, 3)
    r2, r3 = Rn(2), Rn(3)
    c2 = Cn(2)

    op = MatVecOperator(rect_mat, r3, r2)
    op_adj = op.adjoint
    assert op_adj.domain == op.range
    assert op_adj.range == op.domain
    assert np.array_equal(op_adj.matrix, op.matrix.conj().T)
    assert np.array_equal(op_adj.adjoint.matrix, op.matrix)

    # The operator Rn -> Cn has no adjoint
    op_noadj = MatVecOperator(rect_mat, r3, c2)
    with pytest.raises(NotImplementedError):
        op_noadj.adjoint


def test_matvec_call(fn):
    # Square cases
    sparse_mat = _sparse_matrix(fn)
    dense_mat = _dense_matrix(fn)
    xarr, x = _vectors(fn)

    op_sparse = MatVecOperator(sparse_mat, fn, fn)
    op_dense = MatVecOperator(dense_mat, fn, fn)

    yarr_sparse = sparse_mat.dot(xarr)
    yarr_dense = dense_mat.dot(xarr)

    # Out-of-place
    y = op_sparse(x)
    assert all_almost_equal(y, yarr_sparse)

    y = op_dense(x)
    assert all_almost_equal(y, yarr_dense)

    # In-place
    y = fn.element()
    op_sparse(x, out=y)
    assert all_almost_equal(y, yarr_sparse)

    y = fn.element()
    op_dense(x, out=y)
    assert all_almost_equal(y, yarr_dense)

    # Rectangular case
    rect_mat = 2 * np.eye(2, 3)
    r2, r3 = Rn(2), Rn(3)

    op = MatVecOperator(rect_mat, r3, r2)
    xarr = np.arange(3, dtype=float)
    x = r3.element(xarr)

    yarr = rect_mat.dot(xarr)

    # Out-of-place
    y = op(x)
    assert all_almost_equal(y, yarr)

    # In-place
    y = r2.element()
    op(x, out=y)
    assert all_almost_equal(y, yarr)


# --- Weighting tests --- #


def test_matrix_init(fn, exponent):
    sparse_mat = _sparse_matrix(fn)
    dense_mat = _dense_matrix(fn)

    # Just test if the code runs
    FnMatrixWeighting(dense_mat, exponent=exponent)
    if exponent in (1.0, 2.0, float('inf')):
        FnMatrixWeighting(sparse_mat, exponent=exponent)
    else:
        with pytest.raises(NotImplementedError):
            FnMatrixWeighting(sparse_mat, exponent=exponent)

    nonsquare_mat = np.eye(10, 5)
    with pytest.raises(ValueError):
        FnMatrixWeighting(nonsquare_mat)


def test_matrix_matrix():
    fn = Rn(5)
    sparse_mat = _sparse_matrix(fn)
    dense_mat = _dense_matrix(fn)

    w_sparse = FnMatrixWeighting(sparse_mat)
    w_dense = FnMatrixWeighting(dense_mat)

    assert isinstance(w_sparse.matrix, sp.sparse.spmatrix)
    assert isinstance(w_dense.matrix, np.ndarray)


def test_matrix_isvalid():
    fn = Rn(5)
    sparse_mat = _sparse_matrix(fn)
    dense_mat = _dense_matrix(fn)
    bad_mat = np.eye(5)
    bad_mat[0, 0] = 0

    w_sparse = FnMatrixWeighting(sparse_mat)
    w_dense = FnMatrixWeighting(dense_mat)
    w_bad = FnMatrixWeighting(bad_mat)

    with pytest.raises(NotImplementedError):
        w_sparse.matrix_isvalid()

    assert w_dense.matrix_isvalid()
    assert not w_bad.matrix_isvalid()


def test_matrix_equals(fn, exponent):
    sparse_mat = _sparse_matrix(fn)
    sparse_mat_as_dense = sparse_mat.todense()
    dense_mat = _dense_matrix(fn)
    different_dense_mat = dense_mat.copy()
    different_dense_mat[0, 0] -= 1

    if exponent in (1.0, 2.0, float('inf')):
        w_sparse = FnMatrixWeighting(sparse_mat, exponent=exponent)
        w_sparse2 = FnMatrixWeighting(sparse_mat, exponent=exponent)
    w_sparse_as_dense = FnMatrixWeighting(sparse_mat_as_dense,
                                          exponent=exponent)
    w_dense = FnMatrixWeighting(dense_mat, exponent=exponent)
    w_dense2 = FnMatrixWeighting(dense_mat, exponent=exponent)
    w_different_mat = FnMatrixWeighting(different_dense_mat,
                                        exponent=exponent)
    diff_exp = exponent + 1 if np.isfinite(exponent) else 1
    w_different_exp = FnMatrixWeighting(dense_mat, exponent=diff_exp)

    # Identical objects -> True
    assert w_dense == w_dense
    # Identical matrices -> True
    if exponent in (1.0, 2.0, float('inf')):
        assert w_sparse == w_sparse2
    assert w_dense == w_dense2
    # Equivalent but not identical matrices -> False
    if exponent in (1.0, 2.0, float('inf')):
        assert w_sparse != w_sparse_as_dense
        assert w_sparse_as_dense != w_sparse
    # Not equivalent -> False
    assert w_dense != w_different_mat
    # Different exponents -> False
    assert w_dense != w_different_exp


def test_matrix_equiv():
    fn = Rn(5)
    sparse_mat = _sparse_matrix(fn)
    sparse_mat_as_dense = sparse_mat.todense()
    dense_mat = _dense_matrix(fn)
    different_dense_mat = dense_mat.copy()
    different_dense_mat[0, 0] = -10

    w_sparse = FnMatrixWeighting(sparse_mat)
    w_sparse2 = FnMatrixWeighting(sparse_mat)
    w_sparse_as_dense = FnMatrixWeighting(sparse_mat_as_dense)
    w_dense = FnMatrixWeighting(dense_mat)
    w_dense_copy = FnMatrixWeighting(dense_mat.copy())
    w_different_dense = FnMatrixWeighting(different_dense_mat)

    # Equal -> True
    assert w_sparse.equiv(w_sparse)
    assert w_sparse.equiv(w_sparse2)
    # Equivalent matrices -> True
    assert w_sparse.equiv(w_sparse_as_dense)
    assert w_dense.equiv(w_dense_copy)
    # Different matrices -> False
    assert not w_dense.equiv(w_different_dense)

    # Test shortcuts
    sparse_eye = sp.sparse.eye(5)
    w_eye = FnMatrixWeighting(sparse_eye)
    w_dense_eye = FnMatrixWeighting(sparse_eye.todense())
    w_eye_vec = FnVectorWeighting(np.ones(5))

    w_eye_wrong_exp = FnMatrixWeighting(sparse_eye, exponent=1)

    sparse_smaller_eye = sp.sparse.eye(4)
    w_smaller_eye = FnMatrixWeighting(sparse_smaller_eye)

    sparse_shifted_eye = sp.sparse.eye(5, k=1)
    w_shifted_eye = FnMatrixWeighting(sparse_shifted_eye)

    sparse_almost_eye = sp.sparse.dia_matrix((np.ones(4), [0]), (5, 5))
    w_almost_eye = FnMatrixWeighting(sparse_almost_eye)

    assert w_eye.equiv(w_dense_eye)
    assert w_dense_eye.equiv(w_eye)
    assert w_eye.equiv(w_eye_vec)
    assert not w_eye.equiv(w_eye_wrong_exp)
    assert not w_eye.equiv(w_smaller_eye)
    assert not w_eye.equiv(w_shifted_eye)
    assert not w_smaller_eye.equiv(w_shifted_eye)
    assert not w_eye.equiv(w_almost_eye)

    # Bogus input
    assert not w_eye.equiv(True)
    assert not w_eye.equiv(object)
    assert not w_eye.equiv(None)


def test_matrix_inner(fn):
    xarr, yarr, x, y = _vectors(fn, 2)
    sparse_mat = _sparse_matrix(fn)
    sparse_mat_as_dense = np.asarray(sparse_mat.todense())
    dense_mat = _dense_matrix(fn)

    true_inner_sparse = np.vdot(yarr, np.dot(sparse_mat_as_dense, xarr))
    true_inner_dense = np.vdot(yarr, np.dot(dense_mat, xarr))

    w_sparse = FnMatrixWeighting(sparse_mat)
    w_dense = FnMatrixWeighting(dense_mat)
    assert almost_equal(w_sparse.inner(x, y), true_inner_sparse)
    assert almost_equal(w_dense.inner(x, y), true_inner_dense)

    # With free functions
    w_sparse_inner = weighted_inner(sparse_mat)
    w_dense_inner = weighted_inner(dense_mat)
    assert almost_equal(w_sparse_inner(x, y), true_inner_sparse)
    assert almost_equal(w_dense_inner(x, y), true_inner_dense)

    # Exponent != 2 -> no inner
    w_dense = FnMatrixWeighting(dense_mat, exponent=1)
    with pytest.raises(NotImplementedError):
        w_dense.inner(x, y)


def test_matrix_norm(fn, exponent):
    xarr, x = _vectors(fn)
    sparse_mat = _sparse_matrix(fn)
    sparse_mat_as_dense = np.asarray(sparse_mat.todense())
    dense_mat = _dense_matrix(fn)

    # Compute true matrix-weighted norm
    if exponent == 1.0:  # ||x||_{A,1} = ||Ax||_1
        true_norm_sparse = np.linalg.norm(np.dot(sparse_mat_as_dense, xarr),
                                          ord=exponent)
        true_norm_dense = np.linalg.norm(np.dot(dense_mat, xarr),
                                         ord=exponent)
    elif exponent == 2.0:  # ||x||_{A,2} = sqrt(<x, Ax>)
        true_norm_sparse = np.sqrt(
            np.vdot(xarr, np.dot(sparse_mat_as_dense, xarr)))
        true_norm_dense = np.sqrt(np.vdot(xarr, np.dot(dense_mat, xarr)))
    elif exponent == float('inf'):  # ||x||_{A,inf} = ||Ax||_inf
        true_norm_sparse = np.linalg.norm(sparse_mat_as_dense.dot(xarr),
                                          ord=exponent)
        true_norm_dense = np.linalg.norm(dense_mat.dot(xarr), ord=exponent)
    else:  # ||x||_{A,p} = ||A^{1/p} x||_p
        # Calculate matrix power
        eigval, eigvec = sp.linalg.eigh(dense_mat)
        eigval **= 1.0 / exponent
        mat_pow = (eigval * eigvec).dot(eigvec.conj().T)
        true_norm_dense = np.linalg.norm(np.dot(mat_pow, xarr), ord=exponent)

    # Test weighting
    if exponent in (1.0, 2.0, float('inf')):
        w_sparse = FnMatrixWeighting(sparse_mat, exponent=exponent)
        assert almost_equal(w_sparse.norm(x), true_norm_sparse)

    w_dense = FnMatrixWeighting(dense_mat, exponent=exponent)
    assert almost_equal(w_dense.norm(x), true_norm_dense)

    # With free functions
    if exponent not in (1.0, 2.0, float('inf')):
        with pytest.raises(NotImplementedError):
            weighted_norm(sparse_mat, exponent=exponent)
    else:
        w_sparse_norm = weighted_norm(sparse_mat, exponent=exponent)
        assert almost_equal(w_sparse_norm(x), true_norm_sparse)

    w_dense_norm = weighted_norm(dense_mat, exponent=exponent)
    assert almost_equal(w_dense_norm(x), true_norm_dense)


def test_matrix_dist(fn, exponent):
    xarr, yarr, x, y = _vectors(fn, n=2)
    sparse_mat = _sparse_matrix(fn)
    sparse_mat_as_dense = np.asarray(sparse_mat.todense())
    dense_mat = _dense_matrix(fn)

    if exponent == 1.0:  # d(x, y)_{A,1} = ||A(x-y)||_1
        true_dist_sparse = np.linalg.norm(
            np.dot(sparse_mat_as_dense, xarr - yarr), ord=exponent)
        true_dist_dense = np.linalg.norm(
            np.dot(dense_mat, xarr - yarr), ord=exponent)
    elif exponent == 2.0:  # d(x, y)_{A,2} = sqrt(<x-y, A(x-y)>)
        true_dist_sparse = np.sqrt(
            np.vdot(xarr - yarr, np.dot(sparse_mat_as_dense, xarr - yarr)))
        true_dist_dense = np.sqrt(
            np.vdot(xarr - yarr, np.dot(dense_mat, xarr - yarr)))
    elif exponent == float('inf'):  # d(x, y)_{A,inf} = ||A(x-y)||_inf
        true_dist_sparse = np.linalg.norm(sparse_mat_as_dense.dot(xarr - yarr),
                                          ord=exponent)
        true_dist_dense = np.linalg.norm(dense_mat.dot(xarr - yarr),
                                         ord=exponent)
    else:  # d(x, y)_{A,p} = ||A^{1/p} (x-y)||_p
        # Calculate matrix power
        eigval, eigvec = sp.linalg.eigh(dense_mat)
        eigval **= 1.0 / exponent
        mat_pow = (eigval * eigvec).dot(eigvec.conj().T)
        true_dist_dense = np.linalg.norm(np.dot(mat_pow, xarr - yarr),
                                         ord=exponent)

    if exponent in (1.0, 2.0, float('inf')):
        w_sparse = FnMatrixWeighting(sparse_mat, exponent=exponent)
        assert almost_equal(w_sparse.dist(x, y), true_dist_sparse)

    w_dense = FnMatrixWeighting(dense_mat, exponent=exponent)
    assert almost_equal(w_dense.dist(x, y), true_dist_dense)

    # With free functions
    if exponent in (1.0, 2.0, float('inf')):
        w_sparse_dist = weighted_dist(sparse_mat, exponent=exponent)
        assert almost_equal(w_sparse_dist(x, y), true_dist_sparse)

    w_dense_dist = weighted_dist(dense_mat, exponent=exponent)
    assert almost_equal(w_dense_dist(x, y), true_dist_dense)


def test_matrix_dist_using_inner(fn):
    xarr, yarr, x, y = _vectors(fn, 2)
    mat = _dense_matrix(fn)

    w = FnMatrixWeighting(mat, dist_using_inner=True)

    true_dist = np.sqrt(np.vdot(xarr - yarr, np.dot(mat, xarr - yarr)))
    assert almost_equal(w.dist(x, y), true_dist)

    # Only possible for exponent=2
    with pytest.raises(ValueError):
        FnMatrixWeighting(mat, exponent=1, dist_using_inner=True)

    # With free function
    w_dist = weighted_dist(mat, use_inner=True)
    assert almost_equal(w_dist(x, y), true_dist)
    assert almost_equal(w.dist(x, x), 0)


def test_vector_init(exponent):
    rn = Rn(5)
    weight_vec = _pos_array(rn)

    FnVectorWeighting(weight_vec, exponent=exponent)
    FnVectorWeighting(rn.element(weight_vec), exponent=exponent)


def test_vector_vector():
    rn = Rn(5)
    weight_vec = _pos_array(rn)
    weight_elem = rn.element(weight_vec)

    weighting_vec = FnVectorWeighting(weight_vec)
    weighting_elem = FnVectorWeighting(weight_elem)

    assert isinstance(weighting_vec.vector, np.ndarray)
    assert isinstance(weighting_elem.vector, FnVector)


def test_vector_isvalid():
    rn = Rn(5)
    weight_vec = _pos_array(rn)
    weighting_vec = FnVectorWeighting(weight_vec)

    assert weighting_vec.vector_is_valid()

    # Invalid
    weight_vec[0] = 0
    weighting_vec = FnVectorWeighting(weight_vec)
    assert not weighting_vec.vector_is_valid()


def test_vector_equals():
    rn = Rn(5)
    weight_vec = _pos_array(rn)
    weight_elem = rn.element(weight_vec)

    weighting_vec = FnVectorWeighting(weight_vec)
    weighting_vec2 = FnVectorWeighting(weight_vec)
    weighting_elem = FnVectorWeighting(weight_elem)
    weighting_elem2 = FnVectorWeighting(weight_elem)
    weighting_other_vec = FnVectorWeighting(weight_vec - 1)
    weighting_other_exp = FnVectorWeighting(weight_vec - 1, exponent=1)

    assert weighting_vec == weighting_vec2
    assert weighting_vec != weighting_elem
    assert weighting_elem == weighting_elem2
    assert weighting_vec != weighting_other_vec
    assert weighting_vec != weighting_other_exp


def test_vector_equiv():
    rn = Rn(5)
    weight_vec = _pos_array(rn)
    weight_elem = rn.element(weight_vec)
    diag_mat = weight_vec * np.eye(5)
    different_vec = weight_vec - 1

    w_vec = FnVectorWeighting(weight_vec)
    w_elem = FnVectorWeighting(weight_elem)
    w_diag_mat = FnMatrixWeighting(diag_mat)
    w_different_vec = FnVectorWeighting(different_vec)

    # Equal -> True
    assert w_vec.equiv(w_vec)
    assert w_vec.equiv(w_elem)
    # Equivalent matrix -> True
    assert w_vec.equiv(w_diag_mat)
    # Different vector -> False
    assert not w_vec.equiv(w_different_vec)

    # Test shortcuts
    const_vec = np.ones(5) * 1.5

    w_vec = FnVectorWeighting(const_vec)
    w_const = FnConstWeighting(1.5)
    w_wrong_const = FnConstWeighting(1)
    w_wrong_exp = FnConstWeighting(1.5, exponent=1)

    assert w_vec.equiv(w_const)
    assert not w_vec.equiv(w_wrong_const)
    assert not w_vec.equiv(w_wrong_exp)

    # Bogus input
    assert not w_vec.equiv(True)
    assert not w_vec.equiv(object)
    assert not w_vec.equiv(None)


def test_vector_inner(fn):
    xarr, yarr, x, y = _vectors(fn, 2)

    weight_vec = _pos_array(fn)
    weighting_vec = FnVectorWeighting(weight_vec)

    true_inner = np.vdot(yarr, xarr * weight_vec)

    assert almost_equal(weighting_vec.inner(x, y), true_inner)

    # With free function
    inner_vec = weighted_inner(weight_vec)

    assert almost_equal(inner_vec(x, y), true_inner)

    # Exponent != 2 -> no inner product, should raise
    with pytest.raises(NotImplementedError):
        FnVectorWeighting(weight_vec, exponent=1.0).inner(x, y)


def test_vector_norm(fn, exponent):
    xarr, x = _vectors(fn)

    weight_vec = _pos_array(fn)
    weighting_vec = FnVectorWeighting(weight_vec, exponent=exponent)

    if exponent == float('inf'):
        true_norm = np.linalg.norm(weight_vec * xarr, ord=float('inf'))
    else:
        true_norm = np.linalg.norm(weight_vec ** (1 / exponent) * xarr,
                                   ord=exponent)

    assert almost_equal(weighting_vec.norm(x), true_norm)

    # With free function
    pnorm_vec = weighted_norm(weight_vec, exponent=exponent)
    assert almost_equal(pnorm_vec(x), true_norm)


def test_vector_dist(fn, exponent):
    xarr, yarr, x, y = _vectors(fn, n=2)

    weight_vec = _pos_array(fn)
    weighting_vec = FnVectorWeighting(weight_vec, exponent=exponent)

    if exponent == float('inf'):
        true_dist = np.linalg.norm(
            weight_vec * (xarr - yarr), ord=float('inf'))
    else:
        true_dist = np.linalg.norm(
            weight_vec ** (1 / exponent) * (xarr - yarr), ord=exponent)

    assert almost_equal(weighting_vec.dist(x, y), true_dist)

    # With free function
    pdist_vec = weighted_dist(weight_vec, exponent=exponent)
    assert almost_equal(pdist_vec(x, y), true_dist)


def test_vector_dist_using_inner(fn):
    xarr, yarr, x, y = _vectors(fn, 2)

    weight_vec = _pos_array(fn)
    w = FnVectorWeighting(weight_vec)

    true_dist = np.linalg.norm(np.sqrt(weight_vec) * (xarr - yarr))
    assert almost_equal(w.dist(x, y), true_dist)
    assert almost_equal(w.dist(x, x), 0)

    # Only possible for exponent=2
    with pytest.raises(ValueError):
        FnVectorWeighting(weight_vec, exponent=1, dist_using_inner=True)

    # With free function
    w_dist = weighted_dist(weight_vec, use_inner=True)
    assert almost_equal(w_dist(x, y), true_dist)


def test_constant_init(exponent):
    constant = 1.5

    # Just test if the code runs
    FnConstWeighting(constant, exponent=exponent)

    with pytest.raises(ValueError):
        FnConstWeighting(0)
    with pytest.raises(ValueError):
        FnConstWeighting(-1)
    with pytest.raises(ValueError):
        FnConstWeighting(float('inf'))


def test_constant_equals():
    n = 10
    constant = 1.5

    w_const = FnConstWeighting(constant)
    w_const2 = FnConstWeighting(constant)
    w_other_const = FnConstWeighting(constant + 1)
    w_other_exp = FnConstWeighting(constant, exponent=1)

    const_sparse_mat = sp.sparse.dia_matrix(([constant] * n, [0]),
                                            shape=(n, n))
    const_dense_mat = constant * np.eye(n)
    w_matrix_sp = FnMatrixWeighting(const_sparse_mat)
    w_matrix_de = FnMatrixWeighting(const_dense_mat)

    assert w_const == w_const
    assert w_const == w_const2
    assert w_const2 == w_const
    # Equivalent but not equal -> False
    assert w_const != w_matrix_sp
    assert w_const != w_matrix_de

    # Different
    assert w_const != w_other_const
    assert w_const != w_other_exp


def test_constant_equiv():
    n = 10
    constant = 1.5

    w_const = FnConstWeighting(constant)
    w_const2 = FnConstWeighting(constant)

    const_sparse_mat = sp.sparse.dia_matrix(([constant] * n, [0]),
                                            shape=(n, n))
    const_dense_mat = constant * np.eye(n)
    w_matrix_sp = FnMatrixWeighting(const_sparse_mat)
    w_matrix_de = FnMatrixWeighting(const_dense_mat)

    # Equal -> True
    assert w_const.equiv(w_const)
    assert w_const.equiv(w_const2)
    # Equivalent matrix representation -> True
    assert w_const.equiv(w_matrix_sp)
    assert w_const.equiv(w_matrix_de)

    w_different_const = FnConstWeighting(2.5)
    assert not w_const.equiv(w_different_const)

    # Bogus input
    assert not w_const.equiv(True)
    assert not w_const.equiv(object)
    assert not w_const.equiv(None)


def test_constant_inner(fn):
    xarr, yarr, x, y = _vectors(fn, 2)

    constant = 1.5
    true_result_const = constant * np.vdot(yarr, xarr)

    w_const = FnConstWeighting(constant)
    assert almost_equal(w_const.inner(x, y), true_result_const)

    # Exponent != 2 -> no inner
    w_const = FnConstWeighting(constant, exponent=1)
    with pytest.raises(NotImplementedError):
        w_const.inner(x, y)


def test_constant_norm(fn, exponent):
    xarr, x = _vectors(fn)

    constant = 1.5
    if exponent == float('inf'):
        factor = constant
    else:
        factor = constant ** (1 / exponent)
    true_norm = factor * np.linalg.norm(xarr, ord=exponent)

    w_const = FnConstWeighting(constant, exponent=exponent)
    assert almost_equal(w_const.norm(x), true_norm)

    # With free function
    w_const_norm = weighted_norm(constant, exponent=exponent)
    assert almost_equal(w_const_norm(x), true_norm)


def test_constant_dist(fn, exponent):
    xarr, yarr, x, y = _vectors(fn, 2)

    constant = 1.5
    if exponent == float('inf'):
        factor = constant
    else:
        factor = constant ** (1 / exponent)
    true_dist = factor * np.linalg.norm(xarr - yarr, ord=exponent)

    w_const = FnConstWeighting(constant, exponent=exponent)
    assert almost_equal(w_const.dist(x, y), true_dist)

    # With free function
    w_const_dist = weighted_dist(constant, exponent=exponent)
    assert almost_equal(w_const_dist(x, y), true_dist)


def test_const_dist_using_inner(fn):
    xarr, yarr, x, y = _vectors(fn, 2)

    constant = 1.5
    w = FnConstWeighting(constant)

    true_dist = np.sqrt(constant) * np.linalg.norm(xarr - yarr)
    assert almost_equal(w.dist(x, y), true_dist)
    assert almost_equal(w.dist(x, x), 0)

    # Only possible for exponent=2
    with pytest.raises(ValueError):
        FnConstWeighting(constant, exponent=1, dist_using_inner=True)

    # With free function
    w_dist = weighted_dist(constant, use_inner=True)
    assert almost_equal(w_dist(x, y), true_dist)


def test_noweight():
    w = FnNoWeighting()
    w_same1 = FnNoWeighting()
    w_same2 = FnNoWeighting(2)
    w_same3 = FnNoWeighting(2, False)
    w_same4 = FnNoWeighting(2, dist_using_inner=False)
    w_same5 = FnNoWeighting(exponent=2, dist_using_inner=False)
    w_other_exp = FnNoWeighting(exponent=1)
    w_dist_inner = FnNoWeighting(dist_using_inner=True)

    # Singleton pattern
    for same in (w_same1, w_same2, w_same3, w_same4, w_same5):
        assert w is same

    # Proper creation
    assert w is not w_other_exp
    assert w is not w_dist_inner
    assert w != w_other_exp
    assert w != w_dist_inner


def test_custom_inner(fn):
    xarr, yarr, x, y = _vectors(fn, 2)

    def inner(x, y):
        return np.vdot(y, x)

    w = FnCustomInnerProduct(inner)
    w_same = FnCustomInnerProduct(inner)
    w_other = FnCustomInnerProduct(np.dot)
    w_d = FnCustomInnerProduct(inner, dist_using_inner=True)

    assert w == w
    assert w == w_same
    assert w != w_other
    assert w != w_d

    true_inner = inner(xarr, yarr)
    assert almost_equal(w.inner(x, y), true_inner)

    true_norm = np.linalg.norm(xarr)
    assert almost_equal(w.norm(x), true_norm)

    true_dist = np.linalg.norm(xarr - yarr)
    assert almost_equal(w.dist(x, y), true_dist)
    assert almost_equal(w.dist(x, x), 0)
    assert almost_equal(w_d.dist(x, y), true_dist)
    assert almost_equal(w_d.dist(x, x), 0)

    with pytest.raises(TypeError):
        FnCustomInnerProduct(1)


def test_custom_norm(fn):
    xarr, yarr, x, y = _vectors(fn, 2)

    norm = np.linalg.norm

    def other_norm(x):
        return np.linalg.norm(x, ord=1)

    w = FnCustomNorm(norm)
    w_same = FnCustomNorm(norm)
    w_other = FnCustomNorm(other_norm)

    assert w == w
    assert w == w_same
    assert w != w_other

    with pytest.raises(NotImplementedError):
        w.inner(x, y)

    true_norm = np.linalg.norm(xarr)
    assert almost_equal(w.norm(x), true_norm)

    true_dist = np.linalg.norm(xarr - yarr)
    assert almost_equal(w.dist(x, y), true_dist)
    assert almost_equal(w.dist(x, x), 0)

    with pytest.raises(TypeError):
        FnCustomNorm(1)


def test_custom_dist(fn):
    xarr, yarr, x, y = _vectors(fn, 2)

    def dist(x, y):
        return np.linalg.norm(x - y)

    def other_dist(x, y):
        return np.linalg.norm(x - y, ord=1)

    w = FnCustomDist(dist)
    w_same = FnCustomDist(dist)
    w_other = FnCustomDist(other_dist)

    assert w == w
    assert w == w_same
    assert w != w_other

    with pytest.raises(NotImplementedError):
        w.inner(x, y)

    with pytest.raises(NotImplementedError):
        w.norm(x)

    true_dist = np.linalg.norm(xarr - yarr)
    assert almost_equal(w.dist(x, y), true_dist)
    assert almost_equal(w.dist(x, x), 0)

    with pytest.raises(TypeError):
        FnCustomDist(1)


if __name__ == '__main__':
    pytest.main(str(__file__.replace('\\', '/') + ' -v'))<|MERGE_RESOLUTION|>--- conflicted
+++ resolved
@@ -82,11 +82,7 @@
 
 def _sparse_matrix(fn):
     """Create a sparse positive definite Hermitian matrix for `fn`."""
-<<<<<<< HEAD
-    nnz = np.random.randint(0, int(ceil(fn.size)))
-=======
     nnz = np.random.randint(0, int(ceil(fn.size / 2)))
->>>>>>> ed2ae217
     coo_r = np.random.randint(0, fn.size, size=nnz)
     coo_c = np.random.randint(0, fn.size, size=nnz)
 
