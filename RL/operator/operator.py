--- conflicted
+++ resolved
@@ -28,25 +28,20 @@
 
 # External module imports
 from numbers import Number
-from abc import ABCMeta, abstractmethod
 
 # RL imports
 from RL.utility.utility import errfmt
 
 standard_library.install_aliases()
 
-<<<<<<< HEAD
-
-class OperatorMeta(ABCMeta):
-    def __call__(cls, *args, **kwargs):
-        pass
-=======
+
 class DefaultCallOperator(object):
     def _call(self, rhs):
         out = self.range.element()
         self._apply(rhs, out)
         return out
 
+
 class DefaultApplyOperator(object):
     """Apply the operator.
 
@@ -73,18 +68,20 @@
     """
     def _apply(self, rhs, out):
         out.assign(self._apply(rhs))
+
 
 class OperatorMeta(type):
     def __new__(cls, name, bases, attrs):
         if "_call" in attrs and "_apply" in attrs:
             return super().__new__(cls, name, bases, attrs)
         elif "_call" in attrs:
-            return super().__new__(cls, name, (DefaultApplyOperator,) + bases, attrs)
+            return super().__new__(cls, name, (DefaultApplyOperator,) + bases,
+                                   attrs)
         elif "_apply" in attrs:
-            return super().__new__(cls, name, (DefaultCallOperator,) + bases, attrs)
+            return super().__new__(cls, name, (DefaultCallOperator,) + bases,
+                                   attrs)
         else:
             return super().__new__(cls, name, bases, attrs)
->>>>>>> cf894260
 
     def __call__(cls, *args, **kwargs):
         obj = type.__call__(cls, *args, **kwargs)
@@ -92,15 +89,13 @@
             raise NotImplementedError(errfmt('''
             'Operator' instances must have a 'domain' attribute'''))
         if not hasattr(obj, 'range'):
-<<<<<<< HEAD
             raise NotImplementedError(errfmt('''
             'Operator' instances must have a 'range' attribute'''))
-=======
-            raise NotImplementedError("'Operator' instances should have a 'range' attribute")
         if not hasattr(obj, '_call') and not hasattr(obj, '_apply'):
-            raise NotImplementedError("'Operator' instances should have a '_call' and/or '_apply' attribute")
-
->>>>>>> cf894260
+            raise NotImplementedError(errfmt('''
+            'Operator' instances must have a '_call' and/or '_apply'
+            attribute'''))
+
         return obj
 
 
@@ -116,7 +111,8 @@
             The set this operator takes values in
 
 
-    It also needs to implement a method that evaluates the operator. TODO FIX DOCUMENTATION HERE
+    It also needs to implement a method that evaluates the operator.
+    TODO FIX DOCUMENTATION HERE
 
     _apply(self, rhs, out)
 
@@ -131,35 +127,6 @@
 
     """
 
-<<<<<<< HEAD
-    @abstractmethod
-    def _apply(self, rhs, out):
-        """Apply the operator.
-
-        This method is not intended to be called by external users.
-        It is intended that classes that derive from Operator derive
-        from this method.
-
-        Parameters
-        ----------
-
-        rhs : element in self.domain
-              An object in the domain of this operator. This object is
-              "constant", and must not be modified.
-              This is the point that the operator should be applied in.
-
-        out : element in self.range
-              An object in the range of this operator. This object is
-              "mutable", the result should be written to it. The result
-              must not depend on the initial state of this element.
-
-        Returns
-        -------
-        None
-        """
-
-=======
->>>>>>> cf894260
     def derivative(self, point):
         """ Get the derivative operator of this operator at `point`
         """
@@ -365,10 +332,6 @@
         self._op2 = op2
         self._tmp = tmp
 
-<<<<<<< HEAD
-    def _apply(self, rhs, out):
-        tmp = self.tmp if self.tmp is not None else self.range.element()
-=======
     def _call(self, rhs):
         tmp = self._op1._call(rhs)
         tmp += self._op2._call(rhs)
@@ -376,7 +339,6 @@
 
     def _apply(self, rhs, out):
         tmp = self._tmp if self._tmp is not None else self.range.element()
->>>>>>> cf894260
         self._op1._apply(rhs, out)
         self._op2._apply(rhs, tmp)
         out += tmp
@@ -429,17 +391,12 @@
         self._right = right
         self._tmp = tmp
 
-<<<<<<< HEAD
+    def _call(self, rhs):
+        return self._left._call(self._right._call(rhs))
+
     def _apply(self, rhs, out):
         tmp = (self._tmp if self._tmp is not None
                else self._right.range.element())
-=======
-    def _call(self, rhs):
-        return self._left._call(self._right._call(rhs))
-
-    def _apply(self, rhs, out):
-        tmp = self._tmp if self._tmp is not None else self._right.range.element()
->>>>>>> cf894260
         self._right._apply(rhs, tmp)
         self._left._apply(tmp, out)
 
@@ -480,14 +437,11 @@
         self._op1 = op1
         self._op2 = op2
 
-<<<<<<< HEAD
-=======
     def _call(self, rhs):
         tmp = self._op1._call(rhs)
         tmp *= self._op2._call(rhs)
         return tmp
 
->>>>>>> cf894260
     def _apply(self, rhs, out):
         tmp = self._op2.range.element()
         self._op1._apply(rhs, out)
@@ -519,14 +473,11 @@
         self._op = op
         self._scalar = scalar
 
-<<<<<<< HEAD
-=======
     def _call(self, rhs):
         tmp = self._op._call(rhs)
         tmp *= self._scalar
         return tmp
 
->>>>>>> cf894260
     def _apply(self, rhs, out):
         self._op._apply(rhs, out)
         out *= self._scalar
@@ -583,18 +534,12 @@
         self._scalar = scalar
         self._tmp = tmp
 
-<<<<<<< HEAD
+    def _call(self, rhs):
+        return self._op._call(self._scalar * rhs)
+
     def _apply(self, rhs, out):
         tmp = self._tmp if self._tmp is not None else self.domain.element()
         tmp.lincomb(self._scalar, rhs)
-=======
-    def _call(self, rhs):
-        return self._op._call(self._scalar * rhs)
-
-    def _apply(self, rhs, out):
-        tmp = self._tmp if self._tmp is not None else self.domain.element()
-        tmp.linComb(self._scalar, rhs)
->>>>>>> cf894260
         self._op._apply(tmp, out)
 
     @property
@@ -620,13 +565,8 @@
     LinearOperators are only defied on LinearSpace:s.
     """
 
-<<<<<<< HEAD
-    @abstractmethod
-    def _apply_adjoint(self, rhs, out):
-=======
     @property
     def adjoint(self):
->>>>>>> cf894260
         """Apply the adjoint of the operator. Abstract, should be
         implemented by subclasses.
 
@@ -714,43 +654,6 @@
     """ Special case of self adjoint operators where A(x) = A.T(x)
     """
 
-<<<<<<< HEAD
-    def _apply_adjoint(self, rhs, out):
-        self._apply(rhs, out)
-
-    @property
-    def range(self):
-        return self.domain
-
-
-class OperatorAdjoint(LinearOperator):
-    """Expression type for the adjoint of an operator.
-    """
-
-    def __init__(self, op):
-        """Create an operator that is the adjoint of `op`
-
-        It is defined by:
-        OperatorAdjoint(op).apply(rhs,out) = op.apply_adjoint(rhs,out)
-        and
-        OperatorAdjoint(op).apply_adjoint(rhs,out) = op.apply(rhs,out)
-        """
-
-        if not isinstance(op, LinearOperator):
-            raise TypeError(errfmt('''
-            Operator ({}) is not a LinearOperator. OperatorAdjoint is only
-            defined for LinearOperators'''.format(op)))
-
-        self._op = op
-
-    def _apply(self, rhs, out):
-        self._op._apply_adjoint(rhs, out)
-
-    def _apply_adjoint(self, rhs, out):
-        self._op._apply(rhs, out)
-
-=======
->>>>>>> cf894260
     @property
     def adjoint(self):
         return self
@@ -791,18 +694,10 @@
         super().__init__(op1, op2, tmp_ran)
         self._tmp_dom = tmp_dom
 
-<<<<<<< HEAD
-    def _apply_adjoint(self, rhs, out):
-        tmp = (self._tmp_dom if self._tmp_dom is not None
-               else self.domain.element())
-        self._op1._apply_adjoint(rhs, out)
-        self._op2._apply_adjoint(rhs, tmp)
-        out += tmp
-=======
     @property
     def adjoint(self):
-        return LinearOperatorSum(self._op1.adjoint, self._op2.adjoint, self._tmpDom, self._tmp)
->>>>>>> cf894260
+        return LinearOperatorSum(self._op1.adjoint, self._op2.adjoint,
+                                 self._tmp_dom, self._tmp)
 
 
 class LinearOperatorComposition(OperatorComposition, LinearOperator):
@@ -836,17 +731,10 @@
 
         super().__init__(left, right, tmp)
 
-<<<<<<< HEAD
-    def _apply_adjoint(self, rhs, out):
-        tmp = (self._tmp if self._tmp is not None
-               else self._right.range.element())
-        self._left.apply_adjoint(rhs, tmp)
-        self._right.apply_adjoint(tmp, out)
-=======
     @property
     def adjoint(self):
-        return LinearOperatorComposition(self._right.adjoint, self._left.adjoint, self._tmp)
->>>>>>> cf894260
+        return LinearOperatorComposition(self._right.adjoint,
+                                         self._left.adjoint, self._tmp)
 
 
 class LinearOperatorScalarMultiplication(OperatorLeftScalarMultiplication,
@@ -872,12 +760,7 @@
 
         super().__init__(op, scalar)
 
-<<<<<<< HEAD
-    def _apply_adjoint(self, rhs, out):
-        self._op._apply_adjoint(rhs, out)
-        out *= self._scalar
-=======
     @property
     def adjoint(self):
-        return LinearOperatorScalarMultiplication(self._op.adjoint, self._scalar)
->>>>>>> cf894260
+        return LinearOperatorScalarMultiplication(self._op.adjoint,
+                                                  self._scalar)